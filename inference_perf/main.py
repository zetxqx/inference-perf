# Copyright 2025 The Kubernetes Authors.
#
# Licensed under the Apache License, Version 2.0 (the "License");
# you may not use this file except in compliance with the License.
# You may obtain a copy of the License at
#
# http://www.apache.org/licenses/LICENSE-2.0
#
# Unless required by applicable law or agreed to in writing, software
# distributed under the License is distributed on an "AS IS" BASIS,
# WITHOUT WARRANTIES OR CONDITIONS OF ANY KIND, either express or implied.
# See the License for the specific language governing permissions and
# limitations under the License.
<<<<<<< HEAD
import time
=======
from typing import List
>>>>>>> 45514200
from inference_perf.loadgen import LoadGenerator
from inference_perf.config import DataGenType, MetricsClientType
from inference_perf.datagen import DataGenerator, MockDataGenerator, HFShareGPTDataGenerator
from inference_perf.client import ModelServerClient, vLLMModelServerClient
<<<<<<< HEAD
from inference_perf.metrics.base import MetricsClient, PerfRuntimeParameters
from inference_perf.metrics.prometheus_client import PrometheusMetricsClient
from inference_perf.reportgen import ReportGenerator, MockReportGenerator
=======
from inference_perf.client.storage import StorageClient, GoogleCloudStorageClient
from inference_perf.reportgen import ReportGenerator, ReportFile
from inference_perf.metrics import MockMetricsClient
>>>>>>> 45514200
from inference_perf.config import read_config
import asyncio


class InferencePerfRunner:
    def __init__(
        self,
        client: ModelServerClient,
        loadgen: LoadGenerator,
        reportgen: ReportGenerator,
        storage_clients: List[StorageClient],
    ) -> None:
        self.client = client
        self.loadgen = loadgen
        self.reportgen = reportgen
<<<<<<< HEAD
=======
        self.storage_clients = storage_clients
        self.client.set_report_generator(self.reportgen)
>>>>>>> 45514200

    def run(self) -> None:
        asyncio.run(self.loadgen.run(self.client))

<<<<<<< HEAD
    def generate_report(self, runtime_parameters: PerfRuntimeParameters) -> None:
        asyncio.run(self.reportgen.generate_report(runtime_parameters=runtime_parameters))
=======
    def generate_reports(self) -> List[ReportFile]:
        return asyncio.run(self.reportgen.generate_reports())

    def save_reports(self, reports: List[ReportFile]) -> None:
        for storage_client in self.storage_clients:
            storage_client.save_report(reports)
>>>>>>> 45514200


def main_cli() -> None:
    config = read_config()

    # Define Model Server Client
    if config.vllm:
        model_server_client = vLLMModelServerClient(
            uri=config.vllm.url, model_name=config.vllm.model_name, tokenizer=config.tokenizer, api_type=config.vllm.api
        )
    else:
        raise Exception("vLLM client config missing")

    # Define DataGenerator
    if config.data:
        datagen: DataGenerator
        if config.data.type == DataGenType.ShareGPT:
            datagen = HFShareGPTDataGenerator(config.vllm.api)
        else:
            datagen = MockDataGenerator(config.vllm.api)
    else:
        raise Exception("data config missing")

    # Define LoadGenerator
    if config.load:
        loadgen = LoadGenerator(datagen, config.load)
    else:
        raise Exception("load config missing")

    # Define Metrics Client
    metrics_client: MetricsClient | None = None
    if config.metrics_client:
        if config.metrics_client.type == MetricsClientType.PROMETHEUS and config.metrics_client.prometheus:
            metrics_client = PrometheusMetricsClient(config=config.metrics_client.prometheus)

    # Define Report Generator
<<<<<<< HEAD
    if config.report:
        reportgen = MockReportGenerator(metrics_client)
    else:
        raise Exception("report config missing")

    # Setup Perf Test Runner
    perfrunner = InferencePerfRunner(model_server_client, loadgen, reportgen)

    start_time = time.time()
=======
    reportgen = ReportGenerator(metricsclient)

    # Define Storage Clients
    storage_clients: List[StorageClient] = []
    if config.storage:
        if config.storage.google_cloud_storage:
            storage_clients.append(GoogleCloudStorageClient(config=config.storage.google_cloud_storage))

    # Setup Perf Test Runner
    perfrunner = InferencePerfRunner(client, loadgen, reportgen, storage_clients)
>>>>>>> 45514200

    # Run Perf Test
    perfrunner.run()

<<<<<<< HEAD
    end_time = time.time()
    duration = end_time - start_time  # Calculate the duration of the test

    # Generate Report after the test
    perfrunner.generate_report(PerfRuntimeParameters(start_time, duration, model_server_client))
=======
    # Generate Reports
    reports = perfrunner.generate_reports()

    # Save Reports
    perfrunner.save_reports(reports=reports)
>>>>>>> 45514200


if __name__ == "__main__":
    main_cli()<|MERGE_RESOLUTION|>--- conflicted
+++ resolved
@@ -11,24 +11,16 @@
 # WITHOUT WARRANTIES OR CONDITIONS OF ANY KIND, either express or implied.
 # See the License for the specific language governing permissions and
 # limitations under the License.
-<<<<<<< HEAD
 import time
-=======
 from typing import List
->>>>>>> 45514200
 from inference_perf.loadgen import LoadGenerator
 from inference_perf.config import DataGenType, MetricsClientType
 from inference_perf.datagen import DataGenerator, MockDataGenerator, HFShareGPTDataGenerator
 from inference_perf.client import ModelServerClient, vLLMModelServerClient
-<<<<<<< HEAD
 from inference_perf.metrics.base import MetricsClient, PerfRuntimeParameters
 from inference_perf.metrics.prometheus_client import PrometheusMetricsClient
-from inference_perf.reportgen import ReportGenerator, MockReportGenerator
-=======
 from inference_perf.client.storage import StorageClient, GoogleCloudStorageClient
 from inference_perf.reportgen import ReportGenerator, ReportFile
-from inference_perf.metrics import MockMetricsClient
->>>>>>> 45514200
 from inference_perf.config import read_config
 import asyncio
 
@@ -44,26 +36,17 @@
         self.client = client
         self.loadgen = loadgen
         self.reportgen = reportgen
-<<<<<<< HEAD
-=======
         self.storage_clients = storage_clients
-        self.client.set_report_generator(self.reportgen)
->>>>>>> 45514200
 
     def run(self) -> None:
         asyncio.run(self.loadgen.run(self.client))
 
-<<<<<<< HEAD
-    def generate_report(self, runtime_parameters: PerfRuntimeParameters) -> None:
-        asyncio.run(self.reportgen.generate_report(runtime_parameters=runtime_parameters))
-=======
-    def generate_reports(self) -> List[ReportFile]:
-        return asyncio.run(self.reportgen.generate_reports())
+    def generate_reports(self, runtime_parameters: PerfRuntimeParameters) -> List[ReportFile]:
+        return asyncio.run(self.reportgen.generate_reports(runtime_parameters=runtime_parameters))
 
     def save_reports(self, reports: List[ReportFile]) -> None:
         for storage_client in self.storage_clients:
             storage_client.save_report(reports)
->>>>>>> 45514200
 
 
 def main_cli() -> None:
@@ -100,18 +83,7 @@
             metrics_client = PrometheusMetricsClient(config=config.metrics_client.prometheus)
 
     # Define Report Generator
-<<<<<<< HEAD
-    if config.report:
-        reportgen = MockReportGenerator(metrics_client)
-    else:
-        raise Exception("report config missing")
-
-    # Setup Perf Test Runner
-    perfrunner = InferencePerfRunner(model_server_client, loadgen, reportgen)
-
-    start_time = time.time()
-=======
-    reportgen = ReportGenerator(metricsclient)
+    reportgen = ReportGenerator(metrics_client)
 
     # Define Storage Clients
     storage_clients: List[StorageClient] = []
@@ -120,25 +92,21 @@
             storage_clients.append(GoogleCloudStorageClient(config=config.storage.google_cloud_storage))
 
     # Setup Perf Test Runner
-    perfrunner = InferencePerfRunner(client, loadgen, reportgen, storage_clients)
->>>>>>> 45514200
+    perfrunner = InferencePerfRunner(model_server_client, loadgen, reportgen, storage_clients)
+
+    start_time = time.time()
 
     # Run Perf Test
     perfrunner.run()
 
-<<<<<<< HEAD
     end_time = time.time()
     duration = end_time - start_time  # Calculate the duration of the test
 
-    # Generate Report after the test
-    perfrunner.generate_report(PerfRuntimeParameters(start_time, duration, model_server_client))
-=======
-    # Generate Reports
-    reports = perfrunner.generate_reports()
+    # Generate Report after the tests
+    reports = perfrunner.generate_reports(PerfRuntimeParameters(start_time, duration, model_server_client))
 
     # Save Reports
     perfrunner.save_reports(reports=reports)
->>>>>>> 45514200
 
 
 if __name__ == "__main__":
